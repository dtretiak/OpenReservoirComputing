--- conflicted
+++ resolved
@@ -36,13 +36,8 @@
             raise TypeError("Reservoir dimension res_dim must be an integer.")
         self.dtype = dtype
         if not (dtype == jnp.float64 or dtype == jnp.float32):
-<<<<<<< HEAD
             raise TypeError("dtype must be jnp.float64 or jnp.float32.")
         
-=======
-            raise TypeError("dtype must be jnp.float64 of jnp.float32.")
-
->>>>>>> aaec3137
     @abstractmethod
     def advance(self, proj_vars: Array, res_state: Array) -> Array:
         """Advance the reservoir given projected inputs and current state.
