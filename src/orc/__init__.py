--- conflicted
+++ resolved
@@ -1,9 +1,5 @@
 """Components of models."""
 
-<<<<<<< HEAD
-from orc import drivers, embeddings, models, readouts, utils
+from orc import drivers, embeddings, models, rc, readouts, utils
 
-__all__ = ["drivers", "embeddings", "models", "readouts", "utils"]
-=======
-from orc import drivers, embeddings, models, rc, readouts, utils
->>>>>>> 8f93616a
+__all__ = ["drivers", "embeddings", "models", "readouts", "utils", "rc"]