--- conflicted
+++ resolved
@@ -9,6 +9,7 @@
 from orc.readouts import LinearReadout
 
 jax.config.update("jax_enable_x64", True)
+
 
 class ESN(ReservoirComputerBase):
     """
@@ -26,7 +27,7 @@
         Trainable linear readout layer.
     embedding : LinearEmbedding
         Untrainable linear embedding layer.
-    
+
     Methods
     -------
     force(in_seq, res_state)
@@ -40,91 +41,18 @@
     """
 
     res_dim: int
-<<<<<<< HEAD
-    dtype: Float
 
     def __init__(
         self,
-        state_dim: int,
+        data_dim: int,
         res_dim: int,
-        *,
-        key: PRNGKeyArray,
-        dtype=jax.numpy.float64,
-    ) -> None:
-        """Initialize embedding, driver, and readout layers.
-
-        Parameters
-        ----------
-        state_dim : int
-            Input/output dimension of reservoir.
-        res_dim : int
-            Reservoir dimension.
-        key : PRNGKeyArray
-            JAX key for initialization.
-        dtype : Float
-            Dtype of model, jnp.float64 or jnp.float32.
-        """
-        self.state_dim = state_dim
-        self.res_dim = res_dim
-
-        driverkey, readoutkey, embeddingkey = jax.random.split(key, 3)
-        self.driver = ESNDriver(res_dim=res_dim, key=driverkey)
-        self.readout = LinearReadout(state_dim, res_dim, key=readoutkey)
-        self.embedding = LinearEmbedding(
-            state_dim, res_dim, scaling=0.084, key=embeddingkey
-        )
-
-        self.dtype = dtype
-
-    @eqx.filter_jit
-    def force(self, in_seq: Array, res_state: Array) -> Array:
-        """Teacher forces the reservoir.
-
-        Parameters
-        ----------
-        in_seq: Array
-            Input sequence to force the reservoir, (shape=(seq_len, state_dim)).
-        res_state : Array
-            Initial reservoir stat, (shape=(res_dim,)).
-
-        Returns
-        -------
-        Array
-            Forced reservoir sequence, (shape=(seq_len, res_dim)).
-        """
-
-        def scan_fn(state, in_vars):
-            proj_vars = self.embedding.embed(in_vars)
-            res_state = self.driver.advance(proj_vars, state)
-            return (res_state, res_state)
-
-        _, res_seq = jax.lax.scan(scan_fn, res_state, in_seq)
-        return res_seq
-
-    @eqx.filter_jit
-    def forecast(self, fcast_len: int, res_state: Array) -> Array:
-        """Forecast from an initial reservoir state.
-
-        Parameters
-        ----------
-        fcast_len : int
-            Steps to forecast.
-        res_state : Array
-            Initial reservoir state, (shape=(res_dim)).
-=======
->>>>>>> 8f93616a
-
-
-    def __init__(self,
-                 data_dim: int,
-                 res_dim: int,
-                 leak_rate: float = 0.6,
-                 bias: float = 1.6,
-                 embedding_scaling: float = 0.08,
-                 Wr_density: float = 0.02,
-                 Wr_spectral_radius: float = 0.8,
-                 dtype: type = jnp.float64,
-                 seed: int = 0,
+        leak_rate: float = 0.6,
+        bias: float = 1.6,
+        embedding_scaling: float = 0.08,
+        Wr_density: float = 0.02,
+        Wr_spectral_radius: float = 0.8,
+        dtype: type = jnp.float64,
+        seed: int = 0,
     ) -> None:
         """
         Initialize the ESN model.
@@ -157,9 +85,21 @@
         key_driver, key_readout, key_embedding = jax.random.split(key, 3)
 
         # init in embedding, driver and readout
-        embedding = LinearEmbedding(in_dim=data_dim, res_dim=res_dim, key=key_embedding, scaling=embedding_scaling)
-        driver = ESNDriver(res_dim=res_dim, key=key_driver, leak=leak_rate, bias=bias, density=Wr_density, spec_rad=Wr_spectral_radius)
-        readout = LinearReadout(out_dim=data_dim, res_dim=res_dim, key=key_readout)
+        embedding = LinearEmbedding(
+            in_dim=data_dim,
+            res_dim=res_dim,
+            seed=key_embedding[0],
+            scaling=embedding_scaling,
+        )
+        driver = ESNDriver(
+            res_dim=res_dim,
+            seed=key_driver[0],
+            leak=leak_rate,
+            bias=bias,
+            density=Wr_density,
+            spec_rad=Wr_spectral_radius,
+        )
+        readout = LinearReadout(out_dim=data_dim, res_dim=res_dim, seed=key_readout[0])
         super().__init__(
             driver=driver,
             readout=readout,
